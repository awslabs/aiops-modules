--- conflicted
+++ resolved
@@ -11,11 +11,8 @@
 - added GitHub as code repository option along with AWS CodeCommit for sagemaker templates batch_inference, finetune_llm_evaluation, hf_import_models and xgboost_abalone
 - added `ray-orchestrator` module
 - added GitHub as alternate option for code repository support along with AWS CodeCommit for sagemaker-templates-service-catalog module
-<<<<<<< HEAD
 - added SageMaker ground truth labeling module
-=======
 
->>>>>>> e37c0f4e
 ### **Changed**
 - updated manifests to idf release 1.12.0
 
