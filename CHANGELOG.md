# Change Log

All notable changes to this project will be documented in this file.

The format is based on [Keep a Changelog](https://keepachangelog.com/en/1.0.0/),
and this project adheres to [Semantic Versioning](https://semver.org/spec/v2.0.0.html).

## UNRELEASED

### **Added**

### **Changed**
- updated `sagemaker-model-monitor` module and tested 4 types of monitoring end-to-end
<<<<<<< HEAD
- added baseline generation step function to `sagemaker-model-monitor` module
=======
- updated lambda runtime and depdencies in `sagemaker-templates` module
>>>>>>> c765ad7b

## v2.0.0

### **Added**
- added `eks-strands-agents-demo` manifest
- added `enable_docker_access` to `sagemaker-studio` module
- added `idle_timeout_in_minutes` to `sagemaker-studio` module
- added `max_idle_timeout_in_minutes` to `sagemaker-studio` module
- added `min_idle_timeout_in_minutes` to `sagemaker-studio` module

### **Changed**
- fixed notebook name lengths in `sagemaker-notebook` module
- fixed log group name  in `sagemaker-ground-truth` module
- updated cdk cli versions
- updated seedfarmer version (WARNING: uses AL2023 base image)
- remove gettext-base dependency from `sagemaker-studio` module (fixes install with AL2023 base image)
- fix add explicit boto3 dependency to `sagemaker-custom-kernels` module
- fix missing permission causing UpdateFailed status in `sagemaker-studio` after deploying `sagemaker-custom-kernels`
- refactored `sagemaker-templates-service-catalog` module to remove SC and renamed to `sagemaker-templates`

### **Removed**
- removed custom MWAA constraints and requirements file examples

## v1.8.0

### **Added**
- added snyk security scans workflow
- added managed mlflow to `sagemaker-studio` module
- added JupyterLab to `sagemaker-studio` module
- added `deepseek-sagemaker` example manifest
- added synthesizer props to `sagemaker-studio`
- added IAM paths and permissions boundary to `sagemaker-studio`

### **Changed**
- enforce ssl on pipeline bucket in sagemaker templates module
- update architecture diagrams in `sagemaker-templates-service-catalog` with GitHub support
- update CDK in `sagemaker-jumpstart-fm-endpoint` module

## v1.7.2

### **Added**

### **Changed**
- update MWAA to 2.10.1
- update MWAA dependencies
- update ray modules to use kubectl handler role & update CDK to 2.166.0
- update IDF module versions to 1.13.0
- pin MWAA requirements file version

## v1.7.1

### **Added**
- added `mlflow-ai-gw-image` module

### **Changed**
- changed `ray-image` to pull from AWS Public ECR to avoid docker pull rate limits
- changed `ray-orchestrator` to not retrieve full training job logs and avoid `States.DataLimitExceeded`
- update `ray-on-eks` manifest cluster resources

## v1.7.0

### **Added**
- added GitHub as code repository option along with AWS CodeCommit for sagemaker templates batch_inference, finetune_llm_evaluation, hf_import_models and xgboost_abalone
- added `ray-orchestrator` module
- added GitHub as alternate option for code repository support along with AWS CodeCommit for sagemaker-templates-service-catalog module
- added SageMaker ground truth labeling module

### **Changed**
- updated manifests to idf release 1.12.0

## v1.6.0

### **Added**
- added new manifest `manifests/fine-tuning-6B`

### **Changed**

- updated mlflow version to 2.16.0 to support LLM tracing
- remove CDK overhead from `mlflow-image` module
- renamed mlflow manifests and updated README.MD
- added head tolerations & node labels for flexible ray cluster pods scheduling

## v1.5.0

### **Added**
- added documentation for MWAA Sagemaker training DAG manifest
- added documentation for Ray on EKS manifests
- added network isolation and inter container encryption for xgboost template
- added partition support for modules:
  - `fmops/sagemaker-jumpstart-fm-endpoint`
  - `sagemaker/sagemaker-endpoint`
  - `sagemaker/sagemaker-notebook`
  - `sagemaker/sagemaker-studio`
- added Bedrock fine-tuning manifest

### **Changed**
- added accelerate as extra for transformers in finetune llm template
- limited bucket name length in templates to avoid pipeline failures when using long project names
- increased timeout on finetune_llm_evaluation project from 1 hour (default) to 4 hours
- pin `ray-operator`, `ray-cluster`, and `ray-image` modules versions
- pin module versions for all manifests
- the `sagemaker/sagemaker-model-package-promote-pipeline` module no longer generates a Docker image
- lowercase `fine-tuning-6b` deployment name due to CDK resource naming constraints

## v1.4.0

### **Added**

- adds workflow specific to changes for `requirements-dev.txt` so all static checks are run
- add `ray-cluster` module based on `kuberay-helm` charts
- added FSx for Lustre to `ray-on-eks` manifest & persistent volume claim to `ray-cluster` module
- added worker tolerations to `ray-cluster` module

### **Changed**

- add integration tests for `sagemaker-studio`
- bump ecr module version to 1.10.0 to consume auto-delete images feature
- add service account to kuberay
- updated `get-modules` workflow to only run tests against changed files in `modules/**`
- Updated the `sagemaker-templates-service-catalog` module documentation to match the code layout.
- Modernize `sagemaker-templates-service-catalog` packaging and remove unused dependencies.
- remove custom manifests via `dataFiles` from `ray-on-eks`
- refactor `ray-on-eks` to `ray-cluster` and `ray-operator` modules
- downscope `ray-operator` service account permissions
- add an example custom `ray-image`
- document available manifests in readme
- add permission for SM studio to describe apps when domain resource isolation is enabled
- updated `ray-on-eks` manifest to use latest EKS IDF release

## v1.3.0

### **Added**

- added `ray-on-eks`, and `manifests/ray-on-eks` manifests
- added a `sagemaker-model-monitoring-module` module with an example of data quality, model quality, model bias, and model explainability monitoring of a SageMaker Endpoint
- added an option to enable data capture in the `sagemaker-endpoint-module`
- added a `personas` example module to deploy various roles required for an AI/ML project
- added `sagemaker-model-cicd` module
- added `sagemaker_domain_arn` as optional input for multiple modules, tags resources created with domain ARN to support domain resource isolation
- added `enable_network_isolation` as optional input for `sagemaker-endpoint` module, defaults to true
- added `enable_domain_resource_isolation` as optional input for `sagemaker-studio` module, adds IAM policy to studio roles preventing the access of resources from outside the domain, defaults to true
- added `StudioDomainArn` as output from `sagemaker-studio` module
- added `enable_network_isolation` as parameter for `model_deploy` template

### **Changed**

- remove explicit module manifest account/region mappings from `fmops-qna-rag`
- moved CI/CD infra to separate repository and added self mutation pipeline to provision infra for module `sagemaker-templates-service-catalog`
- changed ECR encryption to KMS_MANAGED
- changed encryption for each bucket to KMS_MANAGED
- refactor `airflow-dags` module to use Pydantic
- fix inputs for `bedrock-finetuning` module not working
- add `retention-type` argument for the bucket in the `bedrock-finetuning` module
- fix broken dependencies for `examples/airflow-dags`
- use `add_dependency` to avoid deprecation warnings from CDK
- various typo fixes
- various clean-ups to the SageMaker Service Catalog templates
- fix opensearch removal policy
- update MWAA to 2.9.2
- update mwaa constraints
- limit length of id in model name to prevent model name becoming too long
- add permission for get secret value in `hf_import_models` template
- add manifests/tags parameters to one-click-template
- add integration tests for `mlflow-image`

## v1.2.0

### **Added**

- added multi-acc sagemaker-mlops manifest example

### **Changed**

- fixed model deploy cross-account permissions
- added bucket and model package group names as stack outputs in the `sagemaker-templates` module
- refactor inputs for the following modules to use Pydantic:
  - `mlflow-fargate`
  - `mlflow-image`
  - `sagemaker-studio`
  - `sagemaker-endpoint`
  - `sagemaker-templates-service-catalog`
  - `sagemaker-custom-kernel`
  - `qna-rag`
- add CDK nag to `qna-rag` module
- rename seedfarmer project name to `aiops`
- chore: adding some missing auto_delete attributes
- chore: Add `auto_delete` to `mlflow-fargate` elb access logs bucket
- updating `storage/ecr` module to latest pending `v1.8.0` of IDF
- enabled ECR image scan on push

## v1.1.0

### **Added**

- added managed autoscaling config to `sagemaker-endpoint` module
- added SSO support in `sagemaker-studio` module
- added VPC/subnets/sg config for multi-account project template to `sagemaker-templates-service-catalog` module
- added `sagemaker-custom-kernel` module
- added batch inference project template to `sagemaker-templates-service-catalog` module
- added EFS removal policy to `mlflow-fargate` module
- added `mwaa` module with example dag which demonstrates the MLOps in Airflow
- added `sagemaker-model-event-bus` module.
- added `sagemaker-model-package-group` module.
- added `sagemaker-model-package-promote-pipeline` module.
- added `sagemaker-hugging-face-endpoint` module
- added `hf_import_models` template to import hugging face models
- added `qna-rag` module
- added `bedrock-finetuning` module

### **Changed**

- reogranized manifests by use-case
- add account/region props for project templates in `sagemaker-templates-service-catalog` module
- fix `sagemaker-templates-service-catalog` model deploy role lookup issue & abalone_xgboost model registry permissions
- update `sagemaker-custom-kernel` module IAM permissions
- split `xgboost_abalone` and `model_deploy` project templates in `sagemaker-templates-service-catalog` module
- add support for other AWS partitions
- update MySQL instance to use T3 instance type
- upgrade `cdk_ecr_deployment` version to fix the deprecated `go1.x` lambda runtime

### **Removed**

- remove AmazonSageMakerFullAccess from `multi_account_basic` template in the `sagemaker-templates-service-catalog` module
- remove AmazonSageMakerFullAccess from `sagemaker-endpoint` module

## v1.0.0

### **Added**

- added `sagemaker-templates-service-catalog` module with `multi_account_basic` project template
- bump cdk & ecr deployment version to fix deprecated custom resource runtimes issue in `mlflow-image`
- added `sagemaker-jumpstart-fm-endpoint` module
- added RDS persistence layer to MLFlow modules
- added `mlflow-image` and `mlflow-fargate` modules
- added `sagemaker-studio` module
- added `sagemaker-endpoint` module
- added `sagemaker-notebook` module

### **Changed**

- refactor validation script to use `ruff` instead of `black` and `isort`

### **Removed**<|MERGE_RESOLUTION|>--- conflicted
+++ resolved
@@ -11,11 +11,8 @@
 
 ### **Changed**
 - updated `sagemaker-model-monitor` module and tested 4 types of monitoring end-to-end
-<<<<<<< HEAD
 - added baseline generation step function to `sagemaker-model-monitor` module
-=======
 - updated lambda runtime and depdencies in `sagemaker-templates` module
->>>>>>> c765ad7b
 
 ## v2.0.0
 
