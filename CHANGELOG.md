# Change Log

All notable changes to this project will be documented in this file.

The format is based on [Keep a Changelog](https://keepachangelog.com/en/1.0.0/),
and this project adheres to [Semantic Versioning](https://semver.org/spec/v2.0.0.html).

## UNRELEASED

### **Added**
<<<<<<< HEAD
- added `ray-orchestrator` module

=======
- added GitHub as alternate option for code repository support along with AWS CodeCommit for sagemaker-templates-service-catalog module
>>>>>>> edc66f12
### **Changed**
- updated manifests to idf release 1.12.0

## v1.6.0

### **Added**
- added new manifest `manifests/fine-tuning-6B`

### **Changed**

- updated mlflow version to 2.16.0 to support LLM tracing
- remove CDK overhead from `mlflow-image` module
- renamed mlflow manifests and updated README.MD
- added head tolerations & node labels for flexible ray cluster pods scheduling

## v1.5.0

### **Added**
- added documentation for MWAA Sagemaker training DAG manifest
- added documentation for Ray on EKS manifests
- added network isolation and inter container encryption for xgboost template
- added partition support for modules:
  - `fmops/sagemaker-jumpstart-fm-endpoint`
  - `sagemaker/sagemaker-endpoint`
  - `sagemaker/sagemaker-notebook`
  - `sagemaker/sagemaker-studio`
- added Bedrock fine-tuning manifest

### **Changed**
- added accelerate as extra for transformers in finetune llm template
- limited bucket name length in templates to avoid pipeline failures when using long project names
- increased timeout on finetune_llm_evaluation project from 1 hour (default) to 4 hours
- pin `ray-operator`, `ray-cluster`, and `ray-image` modules versions
- pin module versions for all manifests
- the `sagemaker/sagemaker-model-package-promote-pipeline` module no longer generates a Docker image
- lowercase `fine-tuning-6b` deployment name due to CDK resource naming constraints

## v1.4.0

### **Added**

- adds workflow specific to changes for `requirements-dev.txt` so all static checks are run
- add `ray-cluster` module based on `kuberay-helm` charts
- added FSx for Lustre to `ray-on-eks` manifest & persistent volume claim to `ray-cluster` module
- added worker tolerations to `ray-cluster` module

### **Changed**

- add integration tests for `sagemaker-studio`
- bump ecr module version to 1.10.0 to consume auto-delete images feature
- add service account to kuberay
- updated `get-modules` workflow to only run tests against changed files in `modules/**`
- Updated the `sagemaker-templates-service-catalog` module documentation to match the code layout.
- Modernize `sagemaker-templates-service-catalog` packaging and remove unused dependencies.
- remove custom manifests via `dataFiles` from `ray-on-eks`
- refactor `ray-on-eks` to `ray-cluster` and `ray-operator` modules
- downscope `ray-operator` service account permissions
- add an example custom `ray-image`
- document available manifests in readme
- add permission for SM studio to describe apps when domain resource isolation is enabled
- updated `ray-on-eks` manifest to use latest EKS IDF release

## v1.3.0

### **Added**

- added `ray-on-eks`, and `manifests/ray-on-eks` manifests
- added a `sagemaker-model-monitoring-module` module with an example of data quality, model quality, model bias, and model explainability monitoring of a SageMaker Endpoint
- added an option to enable data capture in the `sagemaker-endpoint-module`
- added a `personas` example module to deploy various roles required for an AI/ML project
- added `sagemaker-model-cicd` module
- added `sagemaker_domain_arn` as optional input for multiple modules, tags resources created with domain ARN to support domain resource isolation
- added `enable_network_isolation` as optional input for `sagemaker-endpoint` module, defaults to true
- added `enable_domain_resource_isolation` as optional input for `sagemaker-studio` module, adds IAM policy to studio roles preventing the access of resources from outside the domain, defaults to true
- added `StudioDomainArn` as output from `sagemaker-studio` module
- added `enable_network_isolation` as parameter for `model_deploy` template

### **Changed**

- remove explicit module manifest account/region mappings from `fmops-qna-rag`
- moved CI/CD infra to separate repository and added self mutation pipeline to provision infra for module `sagemaker-templates-service-catalog`
- changed ECR encryption to KMS_MANAGED
- changed encryption for each bucket to KMS_MANAGED
- refactor `airflow-dags` module to use Pydantic
- fix inputs for `bedrock-finetuning` module not working
- add `retention-type` argument for the bucket in the `bedrock-finetuning` module
- fix broken dependencies for `examples/airflow-dags`
- use `add_dependency` to avoid deprecation warnings from CDK
- various typo fixes
- various clean-ups to the SageMaker Service Catalog templates
- fix opensearch removal policy
- update MWAA to 2.9.2
- update mwaa constraints
- limit length of id in model name to prevent model name becoming too long
- add permission for get secret value in `hf_import_models` template
- add manifests/tags parameters to one-click-template
- add integration tests for `mlflow-image`

## v1.2.0

### **Added**

- added multi-acc sagemaker-mlops manifest example

### **Changed**

- fixed model deploy cross-account permissions
- added bucket and model package group names as stack outputs in the `sagemaker-templates` module
- refactor inputs for the following modules to use Pydantic:
  - `mlflow-fargate`
  - `mlflow-image`
  - `sagemaker-studio`
  - `sagemaker-endpoint`
  - `sagemaker-templates-service-catalog`
  - `sagemaker-custom-kernel`
  - `qna-rag`
- add CDK nag to `qna-rag` module
- rename seedfarmer project name to `aiops`
- chore: adding some missing auto_delete attributes
- chore: Add `auto_delete` to `mlflow-fargate` elb access logs bucket
- updating `storage/ecr` module to latest pending `v1.8.0` of IDF
- enabled ECR image scan on push

## v1.1.0

### **Added**

- added managed autoscaling config to `sagemaker-endpoint` module
- added SSO support in `sagemaker-studio` module
- added VPC/subnets/sg config for multi-account project template to `sagemaker-templates-service-catalog` module
- added `sagemaker-custom-kernel` module
- added batch inference project template to `sagemaker-templates-service-catalog` module
- added EFS removal policy to `mlflow-fargate` module
- added `mwaa` module with example dag which demonstrates the MLOps in Airflow
- added `sagemaker-model-event-bus` module.
- added `sagemaker-model-package-group` module.
- added `sagemaker-model-package-promote-pipeline` module.
- added `sagemaker-hugging-face-endpoint` module
- added `hf_import_models` template to import hugging face models
- added `qna-rag` module
- added `bedrock-finetuning` module

### **Changed**

- reogranized manifests by use-case
- add account/region props for project templates in `sagemaker-templates-service-catalog` module
- fix `sagemaker-templates-service-catalog` model deploy role lookup issue & abalone_xgboost model registry permissions
- update `sagemaker-custom-kernel` module IAM permissions
- split `xgboost_abalone` and `model_deploy` project templates in `sagemaker-templates-service-catalog` module
- add support for other AWS partitions
- update MySQL instance to use T3 instance type
- upgrade `cdk_ecr_deployment` version to fix the deprecated `go1.x` lambda runtime

### **Removed**

- remove AmazonSageMakerFullAccess from `multi_account_basic` template in the `sagemaker-templates-service-catalog` module
- remove AmazonSageMakerFullAccess from `sagemaker-endpoint` module

## v1.0.0

### **Added**

- added `sagemaker-templates-service-catalog` module with `multi_account_basic` project template
- bump cdk & ecr deployment version to fix deprecated custom resource runtimes issue in `mlflow-image`
- added `sagemaker-jumpstart-fm-endpoint` module
- added RDS persistence layer to MLFlow modules
- added `mlflow-image` and `mlflow-fargate` modules
- added `sagemaker-studio` module
- added `sagemaker-endpoint` module
- added `sagemaker-notebook` module

### **Changed**

- refactor validation script to use `ruff` instead of `black` and `isort`

### **Removed**<|MERGE_RESOLUTION|>--- conflicted
+++ resolved
@@ -8,12 +8,10 @@
 ## UNRELEASED
 
 ### **Added**
-<<<<<<< HEAD
+
 - added `ray-orchestrator` module
+- added GitHub as alternate option for code repository support along with AWS CodeCommit for sagemaker-templates-service-catalog module
 
-=======
-- added GitHub as alternate option for code repository support along with AWS CodeCommit for sagemaker-templates-service-catalog module
->>>>>>> edc66f12
 ### **Changed**
 - updated manifests to idf release 1.12.0
 
