# Change Log

All notable changes to this project will be documented in this file.

The format is based on [Keep a Changelog](https://keepachangelog.com/en/1.0.0/),
and this project adheres to [Semantic Versioning](https://semver.org/spec/v2.0.0.html).

## UNRELEASED

### **Added**
<<<<<<< HEAD
- added GitHub as code repository option along with AWS CodeCommit for sagemaker templates batch_inference, finetune_llm_evaluation, hf_import_models and xgboost_abalone
=======

- added `ray-orchestrator` module
- added GitHub as alternate option for code repository support along with AWS CodeCommit for sagemaker-templates-service-catalog module

>>>>>>> 5d46a197
### **Changed**
- updated manifests to idf release 1.12.0

## v1.6.0

### **Added**
- added new manifest `manifests/fine-tuning-6B`

### **Changed**

- updated mlflow version to 2.16.0 to support LLM tracing
- remove CDK overhead from `mlflow-image` module
- renamed mlflow manifests and updated README.MD
- added head tolerations & node labels for flexible ray cluster pods scheduling

## v1.5.0

### **Added**
- added documentation for MWAA Sagemaker training DAG manifest
- added documentation for Ray on EKS manifests
- added network isolation and inter container encryption for xgboost template
- added partition support for modules:
  - `fmops/sagemaker-jumpstart-fm-endpoint`
  - `sagemaker/sagemaker-endpoint`
  - `sagemaker/sagemaker-notebook`
  - `sagemaker/sagemaker-studio`
- added Bedrock fine-tuning manifest

### **Changed**
- added accelerate as extra for transformers in finetune llm template
- limited bucket name length in templates to avoid pipeline failures when using long project names
- increased timeout on finetune_llm_evaluation project from 1 hour (default) to 4 hours
- pin `ray-operator`, `ray-cluster`, and `ray-image` modules versions
- pin module versions for all manifests
- the `sagemaker/sagemaker-model-package-promote-pipeline` module no longer generates a Docker image
- lowercase `fine-tuning-6b` deployment name due to CDK resource naming constraints

## v1.4.0

### **Added**

- adds workflow specific to changes for `requirements-dev.txt` so all static checks are run
- add `ray-cluster` module based on `kuberay-helm` charts
- added FSx for Lustre to `ray-on-eks` manifest & persistent volume claim to `ray-cluster` module
- added worker tolerations to `ray-cluster` module

### **Changed**

- add integration tests for `sagemaker-studio`
- bump ecr module version to 1.10.0 to consume auto-delete images feature
- add service account to kuberay
- updated `get-modules` workflow to only run tests against changed files in `modules/**`
- Updated the `sagemaker-templates-service-catalog` module documentation to match the code layout.
- Modernize `sagemaker-templates-service-catalog` packaging and remove unused dependencies.
- remove custom manifests via `dataFiles` from `ray-on-eks`
- refactor `ray-on-eks` to `ray-cluster` and `ray-operator` modules
- downscope `ray-operator` service account permissions
- add an example custom `ray-image`
- document available manifests in readme
- add permission for SM studio to describe apps when domain resource isolation is enabled
- updated `ray-on-eks` manifest to use latest EKS IDF release

## v1.3.0

### **Added**

- added `ray-on-eks`, and `manifests/ray-on-eks` manifests
- added a `sagemaker-model-monitoring-module` module with an example of data quality, model quality, model bias, and model explainability monitoring of a SageMaker Endpoint
- added an option to enable data capture in the `sagemaker-endpoint-module`
- added a `personas` example module to deploy various roles required for an AI/ML project
- added `sagemaker-model-cicd` module
- added `sagemaker_domain_arn` as optional input for multiple modules, tags resources created with domain ARN to support domain resource isolation
- added `enable_network_isolation` as optional input for `sagemaker-endpoint` module, defaults to true
- added `enable_domain_resource_isolation` as optional input for `sagemaker-studio` module, adds IAM policy to studio roles preventing the access of resources from outside the domain, defaults to true
- added `StudioDomainArn` as output from `sagemaker-studio` module
- added `enable_network_isolation` as parameter for `model_deploy` template

### **Changed**

- remove explicit module manifest account/region mappings from `fmops-qna-rag`
- moved CI/CD infra to separate repository and added self mutation pipeline to provision infra for module `sagemaker-templates-service-catalog`
- changed ECR encryption to KMS_MANAGED
- changed encryption for each bucket to KMS_MANAGED
- refactor `airflow-dags` module to use Pydantic
- fix inputs for `bedrock-finetuning` module not working
- add `retention-type` argument for the bucket in the `bedrock-finetuning` module
- fix broken dependencies for `examples/airflow-dags`
- use `add_dependency` to avoid deprecation warnings from CDK
- various typo fixes
- various clean-ups to the SageMaker Service Catalog templates
- fix opensearch removal policy
- update MWAA to 2.9.2
- update mwaa constraints
- limit length of id in model name to prevent model name becoming too long
- add permission for get secret value in `hf_import_models` template
- add manifests/tags parameters to one-click-template
- add integration tests for `mlflow-image`

## v1.2.0

### **Added**

- added multi-acc sagemaker-mlops manifest example

### **Changed**

- fixed model deploy cross-account permissions
- added bucket and model package group names as stack outputs in the `sagemaker-templates` module
- refactor inputs for the following modules to use Pydantic:
  - `mlflow-fargate`
  - `mlflow-image`
  - `sagemaker-studio`
  - `sagemaker-endpoint`
  - `sagemaker-templates-service-catalog`
  - `sagemaker-custom-kernel`
  - `qna-rag`
- add CDK nag to `qna-rag` module
- rename seedfarmer project name to `aiops`
- chore: adding some missing auto_delete attributes
- chore: Add `auto_delete` to `mlflow-fargate` elb access logs bucket
- updating `storage/ecr` module to latest pending `v1.8.0` of IDF
- enabled ECR image scan on push

## v1.1.0

### **Added**

- added managed autoscaling config to `sagemaker-endpoint` module
- added SSO support in `sagemaker-studio` module
- added VPC/subnets/sg config for multi-account project template to `sagemaker-templates-service-catalog` module
- added `sagemaker-custom-kernel` module
- added batch inference project template to `sagemaker-templates-service-catalog` module
- added EFS removal policy to `mlflow-fargate` module
- added `mwaa` module with example dag which demonstrates the MLOps in Airflow
- added `sagemaker-model-event-bus` module.
- added `sagemaker-model-package-group` module.
- added `sagemaker-model-package-promote-pipeline` module.
- added `sagemaker-hugging-face-endpoint` module
- added `hf_import_models` template to import hugging face models
- added `qna-rag` module
- added `bedrock-finetuning` module

### **Changed**

- reogranized manifests by use-case
- add account/region props for project templates in `sagemaker-templates-service-catalog` module
- fix `sagemaker-templates-service-catalog` model deploy role lookup issue & abalone_xgboost model registry permissions
- update `sagemaker-custom-kernel` module IAM permissions
- split `xgboost_abalone` and `model_deploy` project templates in `sagemaker-templates-service-catalog` module
- add support for other AWS partitions
- update MySQL instance to use T3 instance type
- upgrade `cdk_ecr_deployment` version to fix the deprecated `go1.x` lambda runtime

### **Removed**

- remove AmazonSageMakerFullAccess from `multi_account_basic` template in the `sagemaker-templates-service-catalog` module
- remove AmazonSageMakerFullAccess from `sagemaker-endpoint` module

## v1.0.0

### **Added**

- added `sagemaker-templates-service-catalog` module with `multi_account_basic` project template
- bump cdk & ecr deployment version to fix deprecated custom resource runtimes issue in `mlflow-image`
- added `sagemaker-jumpstart-fm-endpoint` module
- added RDS persistence layer to MLFlow modules
- added `mlflow-image` and `mlflow-fargate` modules
- added `sagemaker-studio` module
- added `sagemaker-endpoint` module
- added `sagemaker-notebook` module

### **Changed**

- refactor validation script to use `ruff` instead of `black` and `isort`

### **Removed**<|MERGE_RESOLUTION|>--- conflicted
+++ resolved
@@ -8,14 +8,10 @@
 ## UNRELEASED
 
 ### **Added**
-<<<<<<< HEAD
 - added GitHub as code repository option along with AWS CodeCommit for sagemaker templates batch_inference, finetune_llm_evaluation, hf_import_models and xgboost_abalone
-=======
-
 - added `ray-orchestrator` module
 - added GitHub as alternate option for code repository support along with AWS CodeCommit for sagemaker-templates-service-catalog module
 
->>>>>>> 5d46a197
 ### **Changed**
 - updated manifests to idf release 1.12.0
 
