# Change Log

All notable changes to this project will be documented in this file.

The format is based on [Keep a Changelog](https://keepachangelog.com/en/1.0.0/),
and this project adheres to [Semantic Versioning](https://semver.org/spec/v2.0.0.html).

## UNRELEASED

### **Added**

### **Changed**


## v1.7.0

### **Added**
- added GitHub as code repository option along with AWS CodeCommit for sagemaker templates batch_inference, finetune_llm_evaluation, hf_import_models and xgboost_abalone
- added `ray-orchestrator` module
- added GitHub as alternate option for code repository support along with AWS CodeCommit for sagemaker-templates-service-catalog module
<<<<<<< HEAD
- added `mlflow-ai-gw-image` module
=======
- added SageMaker ground truth labeling module
>>>>>>> f7b35c07

### **Changed**
- updated manifests to idf release 1.12.0

## v1.6.0

### **Added**
- added new manifest `manifests/fine-tuning-6B`

### **Changed**

- updated mlflow version to 2.16.0 to support LLM tracing
- remove CDK overhead from `mlflow-image` module
- renamed mlflow manifests and updated README.MD
- added head tolerations & node labels for flexible ray cluster pods scheduling

## v1.5.0

### **Added**
- added documentation for MWAA Sagemaker training DAG manifest
- added documentation for Ray on EKS manifests
- added network isolation and inter container encryption for xgboost template
- added partition support for modules:
  - `fmops/sagemaker-jumpstart-fm-endpoint`
  - `sagemaker/sagemaker-endpoint`
  - `sagemaker/sagemaker-notebook`
  - `sagemaker/sagemaker-studio`
- added Bedrock fine-tuning manifest

### **Changed**
- added accelerate as extra for transformers in finetune llm template
- limited bucket name length in templates to avoid pipeline failures when using long project names
- increased timeout on finetune_llm_evaluation project from 1 hour (default) to 4 hours
- pin `ray-operator`, `ray-cluster`, and `ray-image` modules versions
- pin module versions for all manifests
- the `sagemaker/sagemaker-model-package-promote-pipeline` module no longer generates a Docker image
- lowercase `fine-tuning-6b` deployment name due to CDK resource naming constraints

## v1.4.0

### **Added**

- adds workflow specific to changes for `requirements-dev.txt` so all static checks are run
- add `ray-cluster` module based on `kuberay-helm` charts
- added FSx for Lustre to `ray-on-eks` manifest & persistent volume claim to `ray-cluster` module
- added worker tolerations to `ray-cluster` module

### **Changed**

- add integration tests for `sagemaker-studio`
- bump ecr module version to 1.10.0 to consume auto-delete images feature
- add service account to kuberay
- updated `get-modules` workflow to only run tests against changed files in `modules/**`
- Updated the `sagemaker-templates-service-catalog` module documentation to match the code layout.
- Modernize `sagemaker-templates-service-catalog` packaging and remove unused dependencies.
- remove custom manifests via `dataFiles` from `ray-on-eks`
- refactor `ray-on-eks` to `ray-cluster` and `ray-operator` modules
- downscope `ray-operator` service account permissions
- add an example custom `ray-image`
- document available manifests in readme
- add permission for SM studio to describe apps when domain resource isolation is enabled
- updated `ray-on-eks` manifest to use latest EKS IDF release

## v1.3.0

### **Added**

- added `ray-on-eks`, and `manifests/ray-on-eks` manifests
- added a `sagemaker-model-monitoring-module` module with an example of data quality, model quality, model bias, and model explainability monitoring of a SageMaker Endpoint
- added an option to enable data capture in the `sagemaker-endpoint-module`
- added a `personas` example module to deploy various roles required for an AI/ML project
- added `sagemaker-model-cicd` module
- added `sagemaker_domain_arn` as optional input for multiple modules, tags resources created with domain ARN to support domain resource isolation
- added `enable_network_isolation` as optional input for `sagemaker-endpoint` module, defaults to true
- added `enable_domain_resource_isolation` as optional input for `sagemaker-studio` module, adds IAM policy to studio roles preventing the access of resources from outside the domain, defaults to true
- added `StudioDomainArn` as output from `sagemaker-studio` module
- added `enable_network_isolation` as parameter for `model_deploy` template

### **Changed**

- remove explicit module manifest account/region mappings from `fmops-qna-rag`
- moved CI/CD infra to separate repository and added self mutation pipeline to provision infra for module `sagemaker-templates-service-catalog`
- changed ECR encryption to KMS_MANAGED
- changed encryption for each bucket to KMS_MANAGED
- refactor `airflow-dags` module to use Pydantic
- fix inputs for `bedrock-finetuning` module not working
- add `retention-type` argument for the bucket in the `bedrock-finetuning` module
- fix broken dependencies for `examples/airflow-dags`
- use `add_dependency` to avoid deprecation warnings from CDK
- various typo fixes
- various clean-ups to the SageMaker Service Catalog templates
- fix opensearch removal policy
- update MWAA to 2.9.2
- update mwaa constraints
- limit length of id in model name to prevent model name becoming too long
- add permission for get secret value in `hf_import_models` template
- add manifests/tags parameters to one-click-template
- add integration tests for `mlflow-image`

## v1.2.0

### **Added**

- added multi-acc sagemaker-mlops manifest example

### **Changed**

- fixed model deploy cross-account permissions
- added bucket and model package group names as stack outputs in the `sagemaker-templates` module
- refactor inputs for the following modules to use Pydantic:
  - `mlflow-fargate`
  - `mlflow-image`
  - `sagemaker-studio`
  - `sagemaker-endpoint`
  - `sagemaker-templates-service-catalog`
  - `sagemaker-custom-kernel`
  - `qna-rag`
- add CDK nag to `qna-rag` module
- rename seedfarmer project name to `aiops`
- chore: adding some missing auto_delete attributes
- chore: Add `auto_delete` to `mlflow-fargate` elb access logs bucket
- updating `storage/ecr` module to latest pending `v1.8.0` of IDF
- enabled ECR image scan on push

## v1.1.0

### **Added**

- added managed autoscaling config to `sagemaker-endpoint` module
- added SSO support in `sagemaker-studio` module
- added VPC/subnets/sg config for multi-account project template to `sagemaker-templates-service-catalog` module
- added `sagemaker-custom-kernel` module
- added batch inference project template to `sagemaker-templates-service-catalog` module
- added EFS removal policy to `mlflow-fargate` module
- added `mwaa` module with example dag which demonstrates the MLOps in Airflow
- added `sagemaker-model-event-bus` module.
- added `sagemaker-model-package-group` module.
- added `sagemaker-model-package-promote-pipeline` module.
- added `sagemaker-hugging-face-endpoint` module
- added `hf_import_models` template to import hugging face models
- added `qna-rag` module
- added `bedrock-finetuning` module

### **Changed**

- reogranized manifests by use-case
- add account/region props for project templates in `sagemaker-templates-service-catalog` module
- fix `sagemaker-templates-service-catalog` model deploy role lookup issue & abalone_xgboost model registry permissions
- update `sagemaker-custom-kernel` module IAM permissions
- split `xgboost_abalone` and `model_deploy` project templates in `sagemaker-templates-service-catalog` module
- add support for other AWS partitions
- update MySQL instance to use T3 instance type
- upgrade `cdk_ecr_deployment` version to fix the deprecated `go1.x` lambda runtime

### **Removed**

- remove AmazonSageMakerFullAccess from `multi_account_basic` template in the `sagemaker-templates-service-catalog` module
- remove AmazonSageMakerFullAccess from `sagemaker-endpoint` module

## v1.0.0

### **Added**

- added `sagemaker-templates-service-catalog` module with `multi_account_basic` project template
- bump cdk & ecr deployment version to fix deprecated custom resource runtimes issue in `mlflow-image`
- added `sagemaker-jumpstart-fm-endpoint` module
- added RDS persistence layer to MLFlow modules
- added `mlflow-image` and `mlflow-fargate` modules
- added `sagemaker-studio` module
- added `sagemaker-endpoint` module
- added `sagemaker-notebook` module

### **Changed**

- refactor validation script to use `ruff` instead of `black` and `isort`

### **Removed**<|MERGE_RESOLUTION|>--- conflicted
+++ resolved
@@ -8,6 +8,7 @@
 ## UNRELEASED
 
 ### **Added**
+- added `mlflow-ai-gw-image` module
 
 ### **Changed**
 
@@ -18,11 +19,7 @@
 - added GitHub as code repository option along with AWS CodeCommit for sagemaker templates batch_inference, finetune_llm_evaluation, hf_import_models and xgboost_abalone
 - added `ray-orchestrator` module
 - added GitHub as alternate option for code repository support along with AWS CodeCommit for sagemaker-templates-service-catalog module
-<<<<<<< HEAD
-- added `mlflow-ai-gw-image` module
-=======
 - added SageMaker ground truth labeling module
->>>>>>> f7b35c07
 
 ### **Changed**
 - updated manifests to idf release 1.12.0
