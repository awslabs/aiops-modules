--- conflicted
+++ resolved
@@ -9,11 +9,8 @@
 
 ### **Added**
 
-<<<<<<< HEAD
+- added documentation for Ray on EKS manifests
 - Added network isolation and inter container encryption for xgboost template
-=======
-- added documentation for Ray on EKS manifests
->>>>>>> dc22221b
 
 ### **Changed**
 
