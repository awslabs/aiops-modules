--- conflicted
+++ resolved
@@ -8,11 +8,6 @@
     path: manifests/mlops-sagemaker/storage-modules.yaml
   - name: sagemaker-studio
     path: manifests/mlops-sagemaker/sagemaker-studio-modules.yaml
-<<<<<<< HEAD
-  # - name: sagemaker-templates
-  #   path: manifests/mlops-sagemaker/sagemaker-templates-factory-modules.yaml
-=======
->>>>>>> 61b7f05e
   - name: sagemaker-kernels
     path: manifests/mlops-sagemaker/kernels-modules.yaml
 targetAccountMappings:
