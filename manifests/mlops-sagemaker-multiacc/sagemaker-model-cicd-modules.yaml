--- conflicted
+++ resolved
@@ -1,10 +1,5 @@
-<<<<<<< HEAD
 name: model  # replace with name of the ML model you prefer
-path: modules/sagemaker/sagemaker-model-cicd
-=======
-name: model # replace with name of the ML model you prefer
 path: git::https://github.com/awslabs/aiops-modules.git//modules/sagemaker/sagemaker-model-cicd?ref=release/1.4.0&depth=1
->>>>>>> e5e96309
 targetAccount: tooling
 parameters:
   - name: infra-repo
