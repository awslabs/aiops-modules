--- conflicted
+++ resolved
@@ -1,10 +1,6 @@
 name: sagemaker-custom-kernel
 path: modules/sagemaker/sagemaker-custom-kernel/
-<<<<<<< HEAD
-# targetAccount: primary
-=======
 targetAccount: primary
->>>>>>> ad29015f
 parameters:
   - name: ecr-repo-name
     valueFrom:
