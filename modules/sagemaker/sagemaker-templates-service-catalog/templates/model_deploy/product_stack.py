--- conflicted
+++ resolved
@@ -318,37 +318,10 @@
 
         custom_resource = CustomResource(
             self,
-<<<<<<< HEAD
-            "deploy",
-            project_name=sagemaker_project_name,
-            project_id=sagemaker_project_id,
-            domain_id=sagemaker_domain_id,
-            domain_arn=sagemaker_domain_arn,
-            model_bucket=model_bucket,
-            pipeline_artifact_bucket=pipeline_artifact_bucket,
-            model_package_group_name=model_package_group_name,
-            repo_asset=deploy_app_asset,
-            dev_vpc_id=dev_vpc_id,
-            dev_subnet_ids=dev_subnet_ids,
-            dev_security_group_ids=dev_security_group_ids,
-            pre_prod_account_id=pre_prod_account_id,
-            pre_prod_region=pre_prod_region,
-            pre_prod_vpc_id=pre_prod_vpc_id,
-            pre_prod_subnet_ids=pre_prod_subnet_ids,
-            pre_prod_security_group_ids=pre_prod_security_group_ids,
-            prod_account_id=prod_account_id,
-            prod_region=prod_region,
-            prod_vpc_id=prod_vpc_id,
-            prod_subnet_ids=prod_subnet_ids,
-            prod_security_group_ids=prod_security_group_ids,
-            enable_network_isolation=enable_network_isolation,
-        )
-=======
             "Custom::CodeBuildTriggerResourceType",
             service_token=custom_resource_lambda.function_arn,
             properties={
                 "CodeBuildProjectName": project.project_name,
             },
         )
-        custom_resource.node.add_dependency(project)
->>>>>>> df953ee2
+        custom_resource.node.add_dependency(project)