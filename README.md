# MLOps Modules

MLOps modules is a collection of resuable Infrastructure as Code (IAC) modules that works with [SeedFarmer CLI](https://github.com/awslabs/seed-farmer). Please see the [DOCS](https://seed-farmer.readthedocs.io/en/latest/) for all things seed-farmer.

The modules in this repository are decoupled from each other and can be aggregated together using GitOps (manifest file) principles provided by `seedfarmer` and achieve the desired use cases. It removes the undifferentiated heavy lifting for an end user by providing hardended modules and enables them to focus on building business on top of them.

## General Information

The modules in this repository are / must be generic for reuse without affiliation to any one particular project in Machine Learning Operations domain.

All modules in this repository adhere to the module structure defined in the the [SeedFarmer Guide](https://seed-farmer.readthedocs.io/en/latest)

- [Project Structure](https://seed-farmer.readthedocs.io/en/latest/project_development.html)
- [Module Development](https://seed-farmer.readthedocs.io/en/latest/module_development.html)
- [Module Manifest Guide](https://seed-farmer.readthedocs.io/en/latest/manifests.html)

## One-Click Launch

[![Launch Stack](https://cdn.rawgit.com/buildkite/cloudformation-launch-stack-button-svg/master/launch-stack.svg)](https://console.aws.amazon.com/cloudformation/home#/stacks/new?stackName=aws-mlops-modules&templateURL=https://aws-mlops-public-artifacts.s3.amazonaws.com/templates/one-click-launch.yaml)

## Modules

### SageMaker Modules

<<<<<<< HEAD
| Type                                                                                    | Description                                                                                                                                                                    |
|-----------------------------------------------------------------------------------------|--------------------------------------------------------------------------------------------------------------------------------------------------------------------------------|
| [SageMaker Studio Module](modules/sagemaker/sagemaker-studio/README.md)                 | Provisions secure SageMaker Studio Domain environment, creates example User Profiles for Data Scientist and Lead Data Scientist linked to IAM Roles, and adds lifecycle config |
| [SageMaker Endpoint Module](modules/sagemaker/sagemaker-endpoint/README.md)             | Creates SageMaker real-time inference endpoint for the specified model package or latest approved model from the model package group                                           |
| [SageMaker Notebook Instance Module](modules/sagemaker/sagemaker-notebook/README.md)    | Creates secure SageMaker Notebook Instance for the Data Scientist, clones the source code to the workspace                                                                     |
=======
| Type                                                                                  | Description                                                                                                                                                                    |
|---------------------------------------------------------------------------------------|--------------------------------------------------------------------------------------------------------------------------------------------------------------------------------|
| [SageMaker Studio Module](modules/sagemaker/sagemaker-studio/README.md)               | Provisions secure SageMaker Studio Domain environment, creates example User Profiles for Data Scientist and Lead Data Scientist linked to IAM Roles, and adds lifecycle config |
| [SageMaker Endpoint Module](modules/sagemaker/sagemaker-endpoint/README.md)           | Creates SageMaker real-time inference endpoint for the specified model package or latest approved model from the model package group                                           |
| [SageMaker Project Templates in Service Catalog Module](modules/sagemaker/sagemaker-templates-service-catalog/README.md) | Provisions SageMaker Project Templates for an organization. The templates are available using SageMaker Studio Classic or Service Catalog                                      |
| [SageMaker Notebook Instance Module](modules/sagemaker/sagemaker-notebook/README.md)  | Creates secure SageMaker Notebook Instance for the Data Scientist, clones the source code to the workspace                                                                     |
>>>>>>> 1d3f7334

### Mlflow Modules

| Type                                                                    | Description                                                                                                                                                                                       |
|-------------------------------------------------------------------------|---------------------------------------------------------------------------------------------------------------------------------------------------------------------------------------------------|
| [Mlflow Image Module](modules/mlflow/mlflow-image/README.md)            | Creates Mlflow Docker container image and pushes the image to Elastic Container Registry                                                                                                          |
| [Mlflow on AWS Fargate Module](modules/mlflow/mlflow-fargate/README.md) | Runs Mlflow container on AWS Fargate in a load-balanced Elastic Container Service. Supports Elastic File System and Relational Database Store for metadata persistence, and S3 for artifact store |

### FMOps Modules

| Type                                                                                                            | Description                                                     |
|-----------------------------------------------------------------------------------------------------------------|-----------------------------------------------------------------|
| [SageMaker JumpStart Foundation Model Endpoint Module](modules/fmops/sagemaker-jumpstart-fm-endpoint/README.md) | Creates an endpoint for a SageMaker JumpStart Foundation Model. |

### Industry Data Framework (IDF) Modules

The modules in this repository are compatible with [Industry Data Framework (IDF) Modules](https://github.com/awslabs/idf-modules) and can be used together within the same deployment. Refer to `examples/manifests` for examples.<|MERGE_RESOLUTION|>--- conflicted
+++ resolved
@@ -22,20 +22,12 @@
 
 ### SageMaker Modules
 
-<<<<<<< HEAD
-| Type                                                                                    | Description                                                                                                                                                                    |
-|-----------------------------------------------------------------------------------------|--------------------------------------------------------------------------------------------------------------------------------------------------------------------------------|
-| [SageMaker Studio Module](modules/sagemaker/sagemaker-studio/README.md)                 | Provisions secure SageMaker Studio Domain environment, creates example User Profiles for Data Scientist and Lead Data Scientist linked to IAM Roles, and adds lifecycle config |
-| [SageMaker Endpoint Module](modules/sagemaker/sagemaker-endpoint/README.md)             | Creates SageMaker real-time inference endpoint for the specified model package or latest approved model from the model package group                                           |
-| [SageMaker Notebook Instance Module](modules/sagemaker/sagemaker-notebook/README.md)    | Creates secure SageMaker Notebook Instance for the Data Scientist, clones the source code to the workspace                                                                     |
-=======
 | Type                                                                                  | Description                                                                                                                                                                    |
 |---------------------------------------------------------------------------------------|--------------------------------------------------------------------------------------------------------------------------------------------------------------------------------|
 | [SageMaker Studio Module](modules/sagemaker/sagemaker-studio/README.md)               | Provisions secure SageMaker Studio Domain environment, creates example User Profiles for Data Scientist and Lead Data Scientist linked to IAM Roles, and adds lifecycle config |
 | [SageMaker Endpoint Module](modules/sagemaker/sagemaker-endpoint/README.md)           | Creates SageMaker real-time inference endpoint for the specified model package or latest approved model from the model package group                                           |
 | [SageMaker Project Templates in Service Catalog Module](modules/sagemaker/sagemaker-templates-service-catalog/README.md) | Provisions SageMaker Project Templates for an organization. The templates are available using SageMaker Studio Classic or Service Catalog                                      |
 | [SageMaker Notebook Instance Module](modules/sagemaker/sagemaker-notebook/README.md)  | Creates secure SageMaker Notebook Instance for the Data Scientist, clones the source code to the workspace                                                                     |
->>>>>>> 1d3f7334
 
 ### Mlflow Modules
 
