# AIOps Modules

AIOps modules is a collection of resuable Infrastructure as Code (IAC) modules that works with [SeedFarmer CLI](https://github.com/awslabs/seed-farmer). Please see the [DOCS](https://seed-farmer.readthedocs.io/en/latest/) for all things seed-farmer.

The modules in this repository are decoupled from each other and can be aggregated together using GitOps (manifest file) principles provided by `seedfarmer` and achieve the desired use cases. It removes the undifferentiated heavy lifting for an end user by providing hardended modules and enables them to focus on building business on top of them.

## General Information

The modules in this repository are / must be generic for reuse without affiliation to any one particular project in Machine Learning and Foundation Model Operations domain.

All modules in this repository adhere to the module structure defined in the the [SeedFarmer Guide](https://seed-farmer.readthedocs.io/en/latest)

- [Project Structure](https://seed-farmer.readthedocs.io/en/latest/project_development.html)
- [Module Development](https://seed-farmer.readthedocs.io/en/latest/module_development.html)
- [Module Manifest Guide](https://seed-farmer.readthedocs.io/en/latest/manifests.html)
- [Seed-Farmer Workshop](https://catalog.us-east-1.prod.workshops.aws/workshops/dfd2f6b2-3923-4d79-80bd-7db6c4842122/en-US)

## Deployment

See deployment steps in the [Deployment Guide](DEPLOYMENT.md).

## Modules

### SageMaker Modules

| Type                                                                                                                      | Description                                                                                                                                                                                                                                                                                                                                                                                                                                                                                                                                                                                                               |
|---------------------------------------------------------------------------------------------------------------------------|-------------------------------------------------------------------------------------------------------------------------------------------------------------------------------------------------------------------------------------------------------------------------------------------------------------------------------------------------------------------------------------------------------------------------------------------------------------------------------------------------------------------------------------------------------------------------------------------------------------------------------------------------------------------------------------------------------------------------------------------------------------------------|
| [SageMaker Studio Module](modules/sagemaker/sagemaker-studio/README.md)                                                   | Provisions secure SageMaker Studio Domain environment, creates example User Profiles for Data Scientist and Lead Data Scientist linked to IAM Roles, and adds lifecycle config                                                                                                                                                                                                                                                                                                                                                                                                                                                                                                                                                                                          |
| [SageMaker Endpoint Module](modules/sagemaker/sagemaker-endpoint/README.md)                                               | Creates SageMaker real-time inference endpoint for the specified model package or latest approved model from the model package group                                                                                                                                                                                                                                                                                                                                                                                                                                                                                                                                                                                                                                    |
| [SageMaker Project Templates via Service Catalog Module](modules/sagemaker/sagemaker-templates-service-catalog/README.md) | Provisions SageMaker Project Templates for an organization. The templates are available using SageMaker Studio Classic or Service Catalog. Available templates:<br/> - [Train a model on Abalone dataset using XGBoost](modules/sagemaker/sagemaker-templates-service-catalog/README.md#train-a-model-on-abalone-dataset-with-xgboost-template)<br/>- [Perform batch inference](modules/sagemaker/sagemaker-templates-service-catalog/README.md#batch-inference-template)<br/>- [Multi-account model deployment](modules/sagemaker/sagemaker-templates-service-catalog/README.md#multi-account-model-deployment-template) <br/>- [HuggingFace model import template](modules/sagemaker/sagemaker-templates-service-catalog/README.md#huggingface-model-import-template) |
| [SageMaker Notebook Instance Module](modules/sagemaker/sagemaker-notebook/README.md)                                      | Creates secure SageMaker Notebook Instance for the Data Scientist, clones the source code to the workspace                                                                                                                                                                                                                                                                                                                                                                                                                                                                                                                                                                                                                                                              |
| [SageMaker Custom Kernel Module](modules/sagemaker/sagemaker-custom-kernel/README.md)                                     | Builds custom kernel for SageMaker Studio from a Dockerfile                                                                                                                                                                                                                                                                                                                                                                                                                                                                                                                                                                                                                                                                                                             |
| [SageMaker Model Package Group Module](modules/sagemaker/sagemaker-model-package-group/README.md)                         | Creates a SageMaker Model Package Group to register and version SageMaker Machine Learning (ML) models and setups an Amazon EventBridge Rule to send model package group state change events to an Amazon EventBridge Bus                                                                                                                                                                                                                                                                                                                                                                                                                                                                                                                                               |
| [SageMaker Model Package Promote Pipeline Module](modules/sagemaker/sagemaker-model-package-promote-pipeline/README.md)   | Deploy a Pipeline to promote SageMaker Model Packages in a multi-account setup. The pipeline can be triggered through an EventBridge rule in reaction of a SageMaker Model Package Group state event change (Approved/Rejected). Once the pipeline is triggered, it will promote the latest approved model package, if one is found.                                                                                                                                                                                                                                                                                                                                                                                                                                    |

### Mlflow Modules

| Type                                                                    | Description                                                                                                                                                                                       |
|-------------------------------------------------------------------------|---------------------------------------------------------------------------------------------------------------------------------------------------------------------------------------------------|
| [Mlflow Image Module](modules/mlflow/mlflow-image/README.md)            | Creates Mlflow Docker container image and pushes the image to Elastic Container Registry                                                                                                          |
| [Mlflow on AWS Fargate Module](modules/mlflow/mlflow-fargate/README.md) | Runs Mlflow container on AWS Fargate in a load-balanced Elastic Container Service. Supports Elastic File System and Relational Database Store for metadata persistence, and S3 for artifact store |

### FMOps/LLMOps Modules

| Type                                                                                                             | Description                                                     |
|------------------------------------------------------------------------------------------------------------------|-----------------------------------------------------------------|
| [SageMaker JumpStart Foundation Model Endpoint Module](modules/fmops/sagemaker-jumpstart-fm-endpoint/README.md)  | Creates an endpoint for a SageMaker JumpStart Foundation Model. |
| [SageMaker Hugging Face Foundation Model Endpoint Module](modules/fmops/sagemaker-hugging-face-endpoint/README.md) | Creates an endpoint for a SageMaker Hugging Face Foundation Model. |
<<<<<<< HEAD
=======
| [Amazon Bedrock Finetuning Module](modules/fmops/bedrock-finetuning/README.md)                                   | Creates a pipeline that automatically triggers Amazon Bedrock Finetuning. |
| [AppSync Knowledge Base Ingestion and Question and Answering RAG Module](modules/fmops/qna-rag/README.md)        | Creates an Graphql endpoint for ingestion of data and and use ingested as knowledge base for a Question and Answering model using RAG.  |
>>>>>>> 715c3ebe

### MWAA Modules

| Type                                                                    | Description                                                                                                                                                                                       |
|-------------------------------------------------------------------------|---------------------------------------------------------------------------------------------------------------------------------------------------------------------------------------------------|
|  [Example DAG for MLOps](modules/examples/airflow-dags/README.md)  |  Deploys a Sample DAG in MWAA demonstrating MLOPs and it is using MWAA module from IDF   |

<<<<<<< HEAD
### EKS Modules

| Type                                                                           | Description                                                                                                      |
|--------------------------------------------------------------------------------|------------------------------------------------------------------------------------------------------------------|
| [Ray on EKS](modules/eks/ray-on-eks/README.md)                                 | Provisions Ray on EKS cluster using IDF EKS module, Ray Operator, and RayJob or RayCluster via Custom Resources. |
=======
### Events Modules

| Type                                                              | Description                                                                                                                                                                                       |
|-------------------------------------------------------------------|------------------------------------------------------------------------|
| [Event Bus Module](modules/examples/event-bus/README.md)          |  Creates an Amazon EventBridge Bus for cross-account events.           |
>>>>>>> 715c3ebe

### Industry Data Framework (IDF) Modules

<<<<<<< HEAD
| Type                                                                    | Description                                                                                                                                                                                       |
|-------------------------------------------------------------------------|------------------------------------------------------------------------|
|  [Event Bus Module](modules/examples/events/event-bus/README.md)        |  Creates an Amazon EventBridge Bus for cross-account events.           |

### Industry Data Framework (IDF) Modules

=======
>>>>>>> 715c3ebe
The modules in this repository are compatible with [Industry Data Framework (IDF) Modules](https://github.com/awslabs/idf-modules) and can be used together within the same deployment. Refer to `examples/manifests` for examples.<|MERGE_RESOLUTION|>--- conflicted
+++ resolved
@@ -46,41 +46,29 @@
 |------------------------------------------------------------------------------------------------------------------|-----------------------------------------------------------------|
 | [SageMaker JumpStart Foundation Model Endpoint Module](modules/fmops/sagemaker-jumpstart-fm-endpoint/README.md)  | Creates an endpoint for a SageMaker JumpStart Foundation Model. |
 | [SageMaker Hugging Face Foundation Model Endpoint Module](modules/fmops/sagemaker-hugging-face-endpoint/README.md) | Creates an endpoint for a SageMaker Hugging Face Foundation Model. |
-<<<<<<< HEAD
-=======
 | [Amazon Bedrock Finetuning Module](modules/fmops/bedrock-finetuning/README.md)                                   | Creates a pipeline that automatically triggers Amazon Bedrock Finetuning. |
 | [AppSync Knowledge Base Ingestion and Question and Answering RAG Module](modules/fmops/qna-rag/README.md)        | Creates an Graphql endpoint for ingestion of data and and use ingested as knowledge base for a Question and Answering model using RAG.  |
->>>>>>> 715c3ebe
 
 ### MWAA Modules
 
 | Type                                                                    | Description                                                                                                                                                                                       |
 |-------------------------------------------------------------------------|---------------------------------------------------------------------------------------------------------------------------------------------------------------------------------------------------|
-|  [Example DAG for MLOps](modules/examples/airflow-dags/README.md)  |  Deploys a Sample DAG in MWAA demonstrating MLOPs and it is using MWAA module from IDF   |
+|  [Example DAG for MLOps](modules/examples/airflow-dags/README.md)       |  Deploys a Sample DAG in MWAA demonstrating MLOPs and it is using MWAA module from IDF   |
 
-<<<<<<< HEAD
+
 ### EKS Modules
 
 | Type                                                                           | Description                                                                                                      |
 |--------------------------------------------------------------------------------|------------------------------------------------------------------------------------------------------------------|
 | [Ray on EKS](modules/eks/ray-on-eks/README.md)                                 | Provisions Ray on EKS cluster using IDF EKS module, Ray Operator, and RayJob or RayCluster via Custom Resources. |
-=======
+
 ### Events Modules
 
 | Type                                                              | Description                                                                                                                                                                                       |
 |-------------------------------------------------------------------|------------------------------------------------------------------------|
 | [Event Bus Module](modules/examples/event-bus/README.md)          |  Creates an Amazon EventBridge Bus for cross-account events.           |
->>>>>>> 715c3ebe
+
 
 ### Industry Data Framework (IDF) Modules
 
-<<<<<<< HEAD
-| Type                                                                    | Description                                                                                                                                                                                       |
-|-------------------------------------------------------------------------|------------------------------------------------------------------------|
-|  [Event Bus Module](modules/examples/events/event-bus/README.md)        |  Creates an Amazon EventBridge Bus for cross-account events.           |
-
-### Industry Data Framework (IDF) Modules
-
-=======
->>>>>>> 715c3ebe
 The modules in this repository are compatible with [Industry Data Framework (IDF) Modules](https://github.com/awslabs/idf-modules) and can be used together within the same deployment. Refer to `examples/manifests` for examples.